--- conflicted
+++ resolved
@@ -1,4 +1,3 @@
-<<<<<<< HEAD
 """
 SWF (Macromedia/Adobe Flash) file parser.
 
@@ -659,666 +658,3 @@
     yield ABCClassArray(parent, "class")
     yield ABCObjectArray(parent, "script", ABCScriptInfo)
     yield ABCObjectArray(parent, "body", ABCMethodBody)
-
-=======
-"""
-SWF (Macromedia/Adobe Flash) file parser.
-
-Documentation:
-
- - Alexis' SWF Reference:
-   http://www.m2osw.com/swf_alexref.html
- - Tamarin ABC format:
-   http://www.m2osw.com/abc_format.html
-
-Authors: Sebastien Ponce, Robert Xiao
-Creation date: 26 April 2008
-"""
-
-from hachoir_parser import Parser
-from hachoir_core.field import (FieldSet, ParserError,
-    Bit, Bits, UInt8, UInt32, Int16, UInt16, Float32, Float64, CString, Enum,
-    Bytes, RawBytes, NullBits, String, SubFile, Field)
-from hachoir_core.endian import LITTLE_ENDIAN, BIG_ENDIAN
-from hachoir_core.field.float import FloatExponent
-from struct import unpack
-
-class FlashPackedInteger(Bits):
-    def __init__(self, parent, name, signed=False, nbits=30, description=None):
-        Bits.__init__(self, parent, name, 8, description)
-        stream = self._parent.stream
-        addr = self.absolute_address
-        size = 0
-        value = 0
-        mult = 1
-        while True:
-            byte = stream.readBits(addr+size, 8, LITTLE_ENDIAN)
-            value += mult * (byte & 0x7f)
-            size += 8
-            mult <<= 7
-            if byte < 128:
-                break
-        self._size = size
-        if signed and (1 << (nbits-1)) <= value:
-            value -= (1 << nbits)
-        self.createValue = lambda: value
-
-class FlashU30(FlashPackedInteger):
-    def __init__(self, parent, name, description=None):
-        FlashPackedInteger.__init__(self, parent, name, signed=False, nbits=30, description=description)
-
-class FlashS32(FlashPackedInteger):
-    def __init__(self, parent, name, description=None):
-        FlashPackedInteger.__init__(self, parent, name, signed=True, nbits=32, description=description)
-
-class FlashU32(FlashPackedInteger):
-    def __init__(self, parent, name, description=None):
-        FlashPackedInteger.__init__(self, parent, name, signed=False, nbits=32, description=description)
-
-class FlashFloat64(FieldSet):
-    def createFields(self):
-        yield Bits(self, "mantissa_high", 20)
-        yield FloatExponent(self, "exponent", 11)
-        yield Bit(self, "negative")
-        yield Bits(self, "mantissa_low", 32)
-
-    def createValue(self):
-        # Manual computation:
-        # mantissa = mantissa_high * 2^32 + mantissa_low
-        # float = 2^exponent + (1 + mantissa / 2^52)
-        # (and float is negative if negative=True)
-        bytes = self.parent.stream.readBytes(
-            self.absolute_address, self.size//8)
-        # Mix bytes: xxxxyyyy <=> yyyyxxxx
-        bytes = bytes[4:8] + bytes[0:4]
-        return unpack('<d', bytes)[0]
-
-TYPE_INFO = {
-    0x00: (CString, "Cstring[]"),
-    0x01: (Float32, "Float[]"),
-    0x02: (None, "Null[]"),
-    0x03: (None, "Undefined[]"),
-    0x04: (UInt8, "Register[]"),
-    0x05: (UInt8, "Boolean[]"),
-    0x06: (FlashFloat64, "Double[]"),
-    0x07: (UInt32, "Integer[]"),
-    0x08: (UInt8, "Dictionary_Lookup_Index[]"),
-    0x09: (UInt16, "Large_Dictionary_Lookup_Index[]"),
-}
-
-def parseBranch(parent, size):
-    yield Int16(parent, "offset")
-
-def parseDeclareFunction(parent, size):
-    yield CString(parent, "name")
-    argCount = UInt16(parent, "arg_count")
-    yield argCount
-    for i in range(argCount.value):
-        yield CString(parent, "arg[]")
-    yield UInt16(parent, "function_length")
-
-def parseDeclareFunctionV7(parent, size):
-    yield CString(parent, "name")
-    argCount = UInt16(parent, "arg_count")
-    yield argCount
-    yield UInt8(parent, "reg_count")
-    yield Bits(parent, "reserved", 7)
-    yield Bit(parent, "preload_global")
-    yield Bit(parent, "preload_parent")
-    yield Bit(parent, "preload_root")
-    yield Bit(parent, "suppress_super")
-    yield Bit(parent, "preload_super")
-    yield Bit(parent, "suppress_arguments")
-    yield Bit(parent, "preload_arguments")
-    yield Bit(parent, "suppress_this")
-    yield Bit(parent, "preload_this")
-    for i in range(argCount.value):
-        yield UInt8(parent, "register[]")
-        yield CString(parent, "arg[]")
-    yield UInt16(parent, "function_length")
-
-def parseTry(parent, size):
-    yield Bits(parent, "reserved", 5)
-    catchInReg = Bit(parent, "catch_in_register")
-    yield catchInReg
-    yield Bit(parent, "finally")
-    yield Bit(parent, "catch")
-    yield UInt8(parent, "try_size")
-    yield UInt8(parent, "catch_size")
-    yield UInt8(parent, "finally_size")
-    if catchInReg.value:
-        yield CString(parent, "name")
-    else:
-        yield UInt8(parent, "register")
-
-def parsePushData(parent, size):
-    while not parent.eof:
-        codeobj = UInt8(parent, "data_type[]")
-        yield codeobj
-        code = codeobj.value
-        if code not in TYPE_INFO:
-            raise ParserError("Unknown type in Push_Data : " + hex(code))
-        parser, name = TYPE_INFO[code]
-        if parser:
-            yield parser(parent, name)
-#        else:
-#            yield Field(parent, name, 0)
-
-def parseSetTarget(parent, size):
-    yield CString(parent, "target")
-
-def parseWith(parent, size):
-    yield UInt16(parent, "size")
-
-def parseGetURL(parent, size):
-    yield CString(parent, "url")
-    yield CString(parent, "target")
-
-def parseGetURL2(parent, size):
-    yield UInt8(parent, "method")
-
-def parseGotoExpression(parent, size):
-    yield UInt8(parent, "play")
-
-def parseGotoFrame(parent, size):
-    yield UInt16(parent, "frame_no")
-
-def parseGotoLabel(parent, size):
-    yield CString(parent, "label")
-
-def parseWaitForFrame(parent, size):
-    yield UInt16(parent, "frame")
-    yield UInt8(parent, "skip")
-
-def parseWaitForFrameDyn(parent, size):
-    yield UInt8(parent, "skip")
-
-def parseDeclareDictionary(parent, size):
-    count = UInt16(parent, "count")
-    yield count
-    for i in range(count.value):
-        yield CString(parent, "dictionnary[]")
-
-def parseStoreRegister(parent, size):
-    yield UInt8(parent, "register")
-
-def parseStrictMode(parent, size):
-    yield UInt8(parent, "strict")
-
-class Instruction(FieldSet):
-    ACTION_INFO = {
-        0x00: ("end[]", "End", None),
-        0x99: ("Branch_Always[]", "Branch Always", parseBranch),
-        0x9D: ("Branch_If_True[]", "Branch If True", parseBranch),
-        0x3D: ("Call_Function[]", "Call Function", None),
-        0x52: ("Call_Method[]", "Call Method", None),
-        0x9B: ("Declare_Function[]", "Declare Function", parseDeclareFunction),
-        0x8E: ("Declare_Function_V7[]", "Declare Function (V7)", parseDeclareFunctionV7),
-        0x3E: ("Return[]", "Return", None),
-        0x2A: ("Throw[]", "Throw", None),
-        0x8F: ("Try[]", "Try", parseTry),
-        # Stack Control
-        0x4C: ("Duplicate[]", "Duplicate", None),
-        0x96: ("Push_Data[]", "Push Data", parsePushData),
-        0x4D: ("Swap[]", "Swap", None),
-        # Action Script Context
-        0x8B: ("Set_Target[]", "Set Target", parseSetTarget),
-        0x20: ("Set_Target_dynamic[]", "Set Target (dynamic)", None),
-        0x94: ("With[]", "With", parseWith),
-        # Movie Control
-        0x9E: ("Call_Frame[]", "Call Frame", None),
-        0x83: ("Get_URL[]", "Get URL", parseGetURL),
-        0x9A: ("Get_URL2[]", "Get URL2", parseGetURL2),
-        0x9F: ("Goto_Expression[]", "Goto Expression", parseGotoExpression),
-        0x81: ("Goto_Frame[]", "Goto Frame", parseGotoFrame),
-        0x8C: ("Goto_Label[]", "Goto Label", parseGotoLabel),
-        0x04: ("Next_Frame[]", "Next Frame", None),
-        0x06: ("Play[]", "Play", None),
-        0x05: ("Previous_Frame[]", "Previous Frame", None),
-        0x07: ("Stop[]", "Stop", None),
-        0x08: ("Toggle_Quality[]", "Toggle Quality", None),
-        0x8A: ("Wait_For_Frame[]", "Wait For Frame", parseWaitForFrame),
-        0x8D: ("Wait_For_Frame_dynamic[]", "Wait For Frame (dynamic)", parseWaitForFrameDyn),
-        # Sound
-        0x09: ("Stop_Sound[]", "Stop Sound", None),
-        # Arithmetic
-        0x0A: ("Add[]", "Add", None),
-        0x47: ("Add_typed[]", "Add (typed)", None),
-        0x51: ("Decrement[]", "Decrement", None),
-        0x0D: ("Divide[]", "Divide", None),
-        0x50: ("Increment[]", "Increment", None),
-        0x18: ("Integral_Part[]", "Integral Part", None),
-        0x3F: ("Modulo[]", "Modulo", None),
-        0x0C: ("Multiply[]", "Multiply", None),
-        0x4A: ("Number[]", "Number", None),
-        0x0B: ("Subtract[]", "Subtract", None),
-        # Comparisons
-        0x0E: ("Equal[]", "Equal", None),
-        0x49: ("Equal_typed[]", "Equal (typed)", None),
-        0x66: ("Strict_Equal[]", "Strict Equal", None),
-        0x67: ("Greater_Than_typed[]", "Greater Than (typed)", None),
-        0x0F: ("Less_Than[]", "Less Than", None),
-        0x48: ("Less_Than_typed[]", "Less Than (typed)", None),
-        0x13: ("String_Equal[]", "String Equal", None),
-        0x68: ("String_Greater_Than[]", "String Greater Than", None),
-        0x29: ("String_Less_Than[]", "String Less Than", None),
-        # Logical and Bit Wise
-        0x60: ("And[]", "And", None),
-        0x10: ("Logical_And[]", "Logical And", None),
-        0x12: ("Logical_Not[]", "Logical Not", None),
-        0x11: ("Logical_Or[]", "Logical Or", None),
-        0x61: ("Or[]", "Or", None),
-        0x63: ("Shift_Left[]", "Shift Left", None),
-        0x64: ("Shift_Right[]", "Shift Right", None),
-        0x65: ("Shift_Right_Unsigned[]", "Shift Right Unsigned", None),
-        0x62: ("Xor[]", "Xor", None),
-        # Strings & Characters (See the String Object also)
-        0x33: ("Chr[]", "Chr", None),
-        0x37: ("Chr_multi-bytes[]", "Chr (multi-bytes)", None),
-        0x21: ("Concatenate_Strings[]", "Concatenate Strings", None),
-        0x32: ("Ord[]", "Ord", None),
-        0x36: ("Ord_multi-bytes[]", "Ord (multi-bytes)", None),
-        0x4B: ("String[]", "String", None),
-        0x14: ("String_Length[]", "String Length", None),
-        0x31: ("String_Length_multi-bytes[]", "String Length (multi-bytes)", None),
-        0x15: ("SubString[]", "SubString", None),
-        0x35: ("SubString_multi-bytes[]", "SubString (multi-bytes)", None),
-        # Properties
-        0x22: ("Get_Property[]", "Get Property", None),
-        0x23: ("Set_Property[]", "Set Property", None),
-        # Objects
-        0x2B: ("Cast_Object[]", "Cast Object", None),
-        0x42: ("Declare_Array[]", "Declare Array", None),
-        0x88: ("Declare_Dictionary[]", "Declare Dictionary", parseDeclareDictionary),
-        0x43: ("Declare_Object[]", "Declare Object", None),
-        0x3A: ("Delete[]", "Delete", None),
-        0x3B: ("Delete_All[]", "Delete All", None),
-        0x24: ("Duplicate_Sprite[]", "Duplicate Sprite", None),
-        0x46: ("Enumerate[]", "Enumerate", None),
-        0x55: ("Enumerate_Object[]", "Enumerate Object", None),
-        0x69: ("Extends[]", "Extends", None),
-        0x4E: ("Get_Member[]", "Get Member", None),
-        0x45: ("Get_Target[]", "Get Target", None),
-        0x2C: ("Implements[]", "Implements", None),
-        0x54: ("Instance_Of[]", "Instance Of", None),
-        0x40: ("New[]", "New", None),
-        0x53: ("New_Method[]", "New Method", None),
-        0x25: ("Remove_Sprite[]", "Remove Sprite", None),
-        0x4F: ("Set_Member[]", "Set Member", None),
-        0x44: ("Type_Of[]", "Type Of", None),
-        # Variables
-        0x41: ("Declare_Local_Variable[]", "Declare Local Variable", None),
-        0x1C: ("Get_Variable[]", "Get Variable", None),
-        0x3C: ("Set_Local_Variable[]", "Set Local Variable", None),
-        0x1D: ("Set_Variable[]", "Set Variable", None),
-        # Miscellaneous
-        0x2D: ("FSCommand2[]", "FSCommand2", None),
-        0x34: ("Get_Timer[]", "Get Timer", None),
-        0x30: ("Random[]", "Random", None),
-        0x27: ("Start_Drag[]", "Start Drag", None),
-        0x28: ("Stop_Drag[]", "Stop Drag", None),
-        0x87: ("Store_Register[]", "Store Register", parseStoreRegister),
-        0x89: ("Strict_Mode[]", "Strict Mode", parseStrictMode),
-        0x26: ("Trace[]", "Trace", None),
-    }
-
-    def __init__(self, *args):
-        FieldSet.__init__(self, *args)
-        code = self["action_id"].value
-        if code & 128:
-            self._size = (3 + self["action_length"].value) * 8
-        else:
-            self._size = 8
-        if code in self.ACTION_INFO:
-            self._name, self._description, self.parser = self.ACTION_INFO[code]
-        else:
-            self.parser = None
-
-    def createFields(self):
-        yield Bits(self, "action_id", 8)
-        if not (self["action_id"].value & 128):
-            return
-        yield UInt16(self, "action_length")
-        size = self["action_length"].value
-        if not size:
-            return
-        if self.parser:
-            for field in self.parser(self, size):
-                yield field
-        else:
-            yield RawBytes(self, "action_data", size)
-
-    def createDescription(self):
-        return self._description
-
-    def __str__(self):
-        r = str(self._description)
-        for f in self:
-            if f.name not in ("action_id", "action_length", "count") and not f.name.startswith("data_type") :
-                r = r + "\n   " + str((self.address+f.address)/8) + " " + str(f.name) + "=" + str(f.value)
-        return r
-
-class ActionScript(FieldSet):
-    def createFields(self):
-        while not self.eof:
-            yield Instruction(self, "instr[]")
-
-    def __str__(self):
-        r = ""
-        for f in self:
-            r = r + str(f.address/8) + " " + str(f) + "\n"
-        return r
-
-def parseActionScript(parent, size):
-    yield ActionScript(parent, "action", size=size*8)
-
-def FindABC(field):
-    while not getattr(field, "isABC", False):
-        field = field.parent
-        if field is None:
-            return None
-    return field
-
-def GetConstant(field, pool, index):
-    if index == 0:
-        return None
-    return FindABC(field)["constant_%s_pool/constant[%i]"%(pool, index)]
-
-def GetMultiname(field, index):
-    fld = GetConstant(field, "multiname", index)
-    if fld is None:
-        return "*"
-    if "name_index" not in fld:
-        return "?"
-    fld2 = GetConstant(fld, "string", fld["name_index"].value)
-    if fld2 is None:
-        return "*"
-    return fld2.value
-
-class ABCStringIndex(FlashU30):
-    def createDisplay(self):
-        fld = GetConstant(self, "string", self.value)
-        if fld is None:
-            return "*"
-        return fld.value
-
-class ABCNSIndex(FlashU30):
-    def createDisplay(self):
-        fld = GetConstant(self, "namespace", self.value)
-        if fld is None:
-            return "*"
-        return fld.display
-
-class ABCMethodIndex(FlashU30):
-    def createDisplay(self):
-        fld = FindABC(self)["method_array/method[%i]"%self.value]
-        if fld is None:
-            return "*"
-        return fld.description
-
-class ABCMultinameIndex(FlashU30):
-    def createDisplay(self):
-        return GetMultiname(self, self.value)
-
-class ABCConstantPool(FieldSet):
-    def __init__(self, parent, name, klass):
-        FieldSet.__init__(self, parent, 'constant_%s_pool'%name)
-        self.klass = klass
-    def createFields(self):
-        ctr = FlashU30(self, "count")
-        yield ctr
-        for i in xrange(ctr.value-1):
-            yield self.klass(self, "constant[%i]"%(i+1))
-
-class ABCObjectArray(FieldSet):
-    def __init__(self, parent, name, klass):
-        self.arrname = name
-        FieldSet.__init__(self, parent, name+'_array')
-        self.klass = klass
-    def createFields(self):
-        ctr = FlashU30(self, "count")
-        yield ctr
-        for i in xrange(ctr.value):
-            yield self.klass(self, self.arrname+"[]")
-
-class ABCClassArray(FieldSet):
-    def __init__(self, parent, name):
-        FieldSet.__init__(self, parent, name+'_array')
-    def createFields(self):
-        ctr = FlashU30(self, "count")
-        yield ctr
-        for i in xrange(ctr.value):
-            yield ABCInstanceInfo(self, "instance[]")
-        for i in xrange(ctr.value):
-            yield ABCClassInfo(self, "class[]")
-
-class ABCConstantString(FieldSet):
-    def createFields(self):
-        yield FlashU30(self, "length")
-        size = self["length"].value
-        if size:
-            yield String(self, "data", size, charset="UTF-8")
-
-    def createDisplay(self):
-        if "data" in self:
-            return self["data"].display
-        else:
-            return "<empty>"
-
-    def createValue(self):
-        if "data" in self:
-            return self["data"].value
-        else:
-            return ""
-
-class ABCConstantNamespace(FieldSet):
-    NAMESPACE_KIND = {8: "Namespace",
-                      5: "PrivateNamespace",
-                      22: "PackageNamespace",
-                      23: "PacakgeInternalNamespace",
-                      24: "ProtectedNamespace",
-                      25: "ExplicitNamespace",
-                      26: "MultinameL"}
-    def createFields(self):
-        yield Enum(UInt8(self, "kind"), self.NAMESPACE_KIND)
-        yield ABCStringIndex(self, "name_index")
-
-    def createDisplay(self):
-        return "%s %s"%(self["kind"].display, self["name_index"].display)
-
-    def createValue(self):
-        return self["name_index"].value
-
-class ABCConstantNamespaceSet(FieldSet):
-    def createFields(self):
-        ctr = FlashU30(self, "namespace_count")
-        yield ctr
-        for i in xrange(ctr.value):
-            yield ABCNSIndex(self, "namespace_index[]")
-
-    def createDescription(self):
-        ret = [fld.display for fld in self.array("namespace_index")]
-        return ', '.join(ret)
-
-class ABCConstantMultiname(FieldSet):
-    MULTINAME_KIND = {7: "Qname",
-                      13: "QnameA",
-                      9: "Multiname",
-                      14: "MultinameA",
-                      15: "RTQname",
-                      16: "RTQnameA",
-                      27: "MultinameL",
-                      17: "RTQnameL",
-                      18: "RTQnameLA"}
-    def createFields(self):
-        yield Enum(UInt8(self, "kind"), self.MULTINAME_KIND)
-        kind = self["kind"].value
-        if kind in (7,13): # Qname
-            yield FlashU30(self, "namespace_index")
-            yield ABCStringIndex(self, "name_index")
-        elif kind in (9,14): # Multiname
-            yield ABCStringIndex(self, "name_index")
-            yield FlashU30(self, "namespace_set_index")
-        elif kind in (15,16): # RTQname
-            yield ABCStringIndex(self, "name_index")
-        elif kind == 27: # MultinameL
-            yield FlashU30(self, "namespace_set_index")
-        elif kind in (17,18): # RTQnameL
-            pass
-
-    def createDisplay(self):
-        kind = self["kind"].display
-        if "name_index" in self:
-            return kind + " " + self["name_index"].display
-        return kind
-
-    def createValue(self):
-        return self["kind"].value
-
-class ABCTrait(FieldSet):
-    TRAIT_KIND = {0: "slot",
-                  1: "method",
-                  2: "getter",
-                  3: "setter",
-                  4: "class",
-                  5: "function",
-                  6: "const",}
-    def createFields(self):
-        yield ABCMultinameIndex(self, "name_index")
-        yield Enum(Bits(self, "kind", 4), self.TRAIT_KIND)
-        yield Enum(Bit(self, "is_final"), {True:'final',False:'virtual'})
-        yield Enum(Bit(self, "is_override"), {True:'override',False:'new'})
-        yield Bit(self, "has_metadata")
-        yield Bits(self, "unused", 1)
-        kind = self["kind"].value
-        if kind in (0,6): # slot, const
-            yield FlashU30(self, "slot_id")
-            yield ABCMultinameIndex(self, "type_index")
-            ### TODO reference appropriate constant pool using value_kind
-            yield FlashU30(self, "value_index")
-            if self['value_index'].value != 0:
-                yield UInt8(self, "value_kind")
-        elif kind in (1,2,3): # method, getter, setter
-            yield FlashU30(self, "disp_id")
-            yield ABCMethodIndex(self, "method_info")
-        elif kind == 4: # class
-            yield FlashU30(self, "disp_id")
-            yield FlashU30(self, "class_info")
-        elif kind == 5: # function
-            yield FlashU30(self, "disp_id")
-            yield ABCMethodIndex(self, "method_info")
-        if self['has_metadata'].value:
-            yield ABCObjectArray(self, "metadata", FlashU30)
-
-class ABCValueKind(FieldSet):
-    def createFields(self):
-        yield FlashU30(self, "value_index")
-        yield UInt8(self, "value_kind")
-
-class ABCMethodInfo(FieldSet):
-    def createFields(self):
-        yield FlashU30(self, "param_count")
-        yield ABCMultinameIndex(self, "ret_type")
-        for i in xrange(self["param_count"].value):
-            yield ABCMultinameIndex(self, "param_type[]")
-        yield ABCStringIndex(self, "name_index")
-        yield Bit(self, "need_arguments")
-        yield Bit(self, "need_activation")
-        yield Bit(self, "need_rest")
-        yield Bit(self, "has_optional")
-        yield Bit(self, "ignore_rest")
-        yield Bit(self, "explicit")
-        yield Bit(self, "setsdxns")
-        yield Bit(self, "has_paramnames")
-        if self["has_optional"].value:
-            yield ABCObjectArray(self, "optional", ABCValueKind)
-        if self["has_paramnames"].value:
-            for i in xrange(self["param_count"].value):
-                yield FlashU30(self, "param_name[]")
-
-    def createDescription(self):
-        ret = GetMultiname(self, self["ret_type"].value)
-        ret += " " + self["name_index"].display
-        ret += "(" + ", ".join(GetMultiname(self, fld.value) for fld in self.array("param_type")) + ")"
-        return ret
-
-class ABCMetadataInfo(FieldSet):
-    def createFields(self):
-        yield ABCStringIndex(self, "name_index")
-        yield FlashU30(self, "values_count")
-        count = self["values_count"].value
-        for i in xrange(count):
-            yield FlashU30(self, "key[]")
-        for i in xrange(count):
-            yield FlashU30(self, "value[]")
-
-class ABCInstanceInfo(FieldSet):
-    def createFields(self):
-        yield ABCMultinameIndex(self, "name_index")
-        yield ABCMultinameIndex(self, "super_index")
-        yield Bit(self, "is_sealed")
-        yield Bit(self, "is_final")
-        yield Bit(self, "is_interface")
-        yield Bit(self, "is_protected")
-        yield Bits(self, "unused", 4)
-        if self['is_protected'].value:
-            yield ABCNSIndex(self, "protectedNS")
-        yield FlashU30(self, "interfaces_count")
-        for i in xrange(self["interfaces_count"].value):
-            yield ABCMultinameIndex(self, "interface[]")
-        yield ABCMethodIndex(self, "iinit_index")
-        yield ABCObjectArray(self, "trait", ABCTrait)
-
-class ABCClassInfo(FieldSet):
-    def createFields(self):
-        yield ABCMethodIndex(self, "cinit_index")
-        yield ABCObjectArray(self, "trait", ABCTrait)
-
-class ABCScriptInfo(FieldSet):
-    def createFields(self):
-        yield ABCMethodIndex(self, "init_index")
-        yield ABCObjectArray(self, "trait", ABCTrait)
-
-class ABCException(FieldSet):
-    def createFields(self):
-        yield FlashU30(self, "start")
-        yield FlashU30(self, "end")
-        yield FlashU30(self, "target")
-        yield FlashU30(self, "type_index")
-        yield FlashU30(self, "name_index")
-
-class ABCMethodBody(FieldSet):
-    def createFields(self):
-        yield ABCMethodIndex(self, "method_info")
-        yield FlashU30(self, "max_stack")
-        yield FlashU30(self, "max_regs")
-        yield FlashU30(self, "scope_depth")
-        yield FlashU30(self, "max_scope")
-        yield FlashU30(self, "code_length")
-        yield RawBytes(self, "code", self['code_length'].value)
-        yield ABCObjectArray(self, "exception", ABCException)
-        yield ABCObjectArray(self, "trait", ABCTrait)
-
-def parseABC(parent, size):
-    code = parent["code"].value
-    if code == parent.TAG_DO_ABC_DEFINE:
-        yield UInt32(parent, "action_flags")
-        yield CString(parent, "action_name")
-    yield UInt16(parent, "minor_version")
-    yield UInt16(parent, "major_version")
-    parent.isABC = True
-
-    yield ABCConstantPool(parent, "int", FlashS32)
-    yield ABCConstantPool(parent, "uint", FlashU32)
-    yield ABCConstantPool(parent, "double", Float64)
-    yield ABCConstantPool(parent, "string", ABCConstantString)
-    yield ABCConstantPool(parent, "namespace", ABCConstantNamespace)
-    yield ABCConstantPool(parent, "namespace_set", ABCConstantNamespaceSet)
-    yield ABCConstantPool(parent, "multiname", ABCConstantMultiname)
-
-    yield ABCObjectArray(parent, "method", ABCMethodInfo)
-    yield ABCObjectArray(parent, "metadata", ABCMetadataInfo)
-    yield ABCClassArray(parent, "class")
-    yield ABCObjectArray(parent, "script", ABCScriptInfo)
-    yield ABCObjectArray(parent, "body", ABCMethodBody)
->>>>>>> 9c43e7eb
